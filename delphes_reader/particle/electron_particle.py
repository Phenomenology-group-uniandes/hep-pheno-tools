from Uniandes_Framework.delphes_reader.particle.abstract_particle import Particle
<<<<<<< HEAD

=======
       
>>>>>>> b1d4672f
class ElectronParticle(Particle):
    ''' A class representing an electron particle initialized from the Electron Leaf in Delphes files.

    Attributes:
        TLV (TLorentzVector): A TLorentzVector object that defines the electron's momentum and energy.
        Charge (float): The electric charge of the electron.
        Name (str): The name of the particle ("e" for electron).
        Type (str): The type of the particle ("electron" for an electron).

    Example:
        To create an ElectronParticle object using data from a delphes file event:

        >>> event = ROOT.TChain("Delphes")
        >>> event.Add("events.root")
        >>> electron = ElectronParticle(event, 0)
    '''
    
    def __init__(self, event, j):
        ''' Initializes an ElectronParticle object using data extracted from a delphes file event.

        Args:
            event (ROOT.TTree): A ROOT.TTree object containing the event data.
            j (int): An integer representing the index of the electron particle in the event.

        '''
        super().__init__()
        self.TLV.SetPtEtaPhiM(
            event.GetLeaf("Electron.PT").GetValue(j), 
            event.GetLeaf("Electron.Eta").GetValue(j), 
            event.GetLeaf("Electron.Phi").GetValue(j), 
            0.000511 # GeV
        )
        self.Charge = event.GetLeaf("Electron.Charge").GetValue(j)
        self.Name="e"
        self.Type="electron"<|MERGE_RESOLUTION|>--- conflicted
+++ resolved
@@ -1,9 +1,4 @@
 from Uniandes_Framework.delphes_reader.particle.abstract_particle import Particle
-<<<<<<< HEAD
-
-=======
-       
->>>>>>> b1d4672f
 class ElectronParticle(Particle):
     ''' A class representing an electron particle initialized from the Electron Leaf in Delphes files.
 
